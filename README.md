--- conflicted
+++ resolved
@@ -130,13 +130,13 @@
   - Query language (succinct): key:value tokens separated by spaces; category/categories (comma = OR, `=category` = without subcats, `-` prefix = exclude); tag/tags (comma = OR, `+` = AND) and tag_group; status:(open|closed|archived|listed|unlisted|public); personal `in:` (bookmarked|watching|tracking|muted|pinned); dates: created/activity/latest-post-(before|after) with `YYYY-MM-DD` or relative days `N`; numeric: likes[-op]-(min|max), posts-(min|max), posters-(min|max), views-(min|max); order: activity|created|latest-post|likes|likes-op|posters|title|views|category with optional `-asc`; free text terms are matched.
 - `discourse_create_post` (only when writes enabled; see Write safety)
   - Input: `{ topic_id: number; raw: string (≤ 30k chars) }`
-<<<<<<< HEAD
-- `discourse_create_user` (only when writes enabled; see Write safety)
-  - Input: `{ username: string (1-20 chars); email: string; name: string; password: string; active?: boolean; approved?: boolean }`
-=======
-- `discourse_create_category` (only when writes enabled; see Write safety)
-  - Input: `{ name: string; color?: hex; text_color?: hex; parent_category_id?: number; description?: string }`
->>>>>>> e198ab2b
+
+ - `discourse_create_user` (only when writes enabled; see Write safety)
+ - Input: `{ username: string (1-20 chars); email: string; name: string; password: string; active?: boolean; approved?: boolean }`
+
+ - `discourse_create_category` (only when writes enabled; see Write safety)
+ - Input: `{ name: string; color?: hex; text_color?: hex; parent_category_id?: number; description?: string }`
+
 
 Notes:
 - Outputs are human‑readable first. Where applicable, a compact JSON is embedded in fenced code blocks to ease structured extraction by agents.
