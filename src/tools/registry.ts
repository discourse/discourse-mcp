--- conflicted
+++ resolved
@@ -44,9 +44,6 @@
   registerGetUser(server, ctx, { allowWrites: false });
   registerFilterTopics(server, ctx, { allowWrites: false });
   registerCreatePost(server, ctx, { allowWrites: opts.allowWrites });
-<<<<<<< HEAD
   registerCreateUser(server, ctx, { allowWrites: opts.allowWrites });
-=======
   registerCreateCategory(server, ctx, { allowWrites: opts.allowWrites });
->>>>>>> e198ab2b
 }